import { Injectable } from '@angular/core';
import { HttpClient } from '@angular/common/http';
import { Observable, throwError } from 'rxjs';
import { map, catchError } from 'rxjs/operators';

import { ProductCreateRequestDTO } from '../models/product/product-create-request.dto';
import { ProductUpdateRequestDTO } from '../models/product/product-update-request.dto';
import { ProductDetailDTO } from '../models/product/product-detail.dto';
import { ProductListItemDTO } from '../models/product/product-list-item.dto';
import { ProductListItemDTOPagedResultDTO } from '../models/product/product-list-item-paged-result.dto';
import { FileDTO } from '../models/product/file.dto';
import { ReviewDTO } from '../models/product/review.dto';

@Injectable({ providedIn: 'root' })
export class ProductService {
  private apiUrl = 'http://localhost:5255/api/Products';

  constructor(private http: HttpClient) {}

  // ======= CREATE =======
  createProduct(product: ProductCreateRequestDTO): Observable<ProductDetailDTO> {
    return this.http.post<ProductDetailDTO>(this.apiUrl, product).pipe(
      catchError(this.handleError('createProduct'))
    );
  }

  // ======= READ =======
  getProducts(page = 1, size = 10): Observable<ProductListItemDTOPagedResultDTO> {
    return this.http.get<ProductListItemDTOPagedResultDTO>(
      `${this.apiUrl}?pageNumber=${page}&pageSize=${size}`
    ).pipe(
      catchError(this.handleError('getProducts'))
    );
  }

<<<<<<< HEAD
  // ======= PRODUCTS =======
  getProductList(pageNumber: number = 1, pageSize: number = 10): Observable<ProductListItemDTO[]> {
    return this.http.get<any>(`${this.apiUrl}?pageNumber=${pageNumber}&pageSize=${pageSize}`).pipe(
      map(response => {
        // Handle both paged and direct array responses
        if (response && response.items && Array.isArray(response.items)) {
          return response.items;
        } else if (Array.isArray(response)) {
          return response;
        } else {
          console.warn('Unexpected product list response format:', response);
          return [];
        }
      })
    );
  }

  // Get products by current creator (authenticated user)
  // TODO: Replace with proper backend endpoint when available
  getMyProducts(page = 1, size = 10): Observable<ProductListItemDTO[]> {
    // For now, we'll use the main products endpoint and filter on frontend
    // This is a temporary solution until the backend provides /my-products endpoint
    return this.http.get<ProductListItemDTO[]>(`${this.apiUrl}?pageNumber=${page}&pageSize=${size}`);
=======
  getProductList(page = 1, size = 10): Observable<ProductListItemDTO[]> {
    return this.getProducts(page, size).pipe(
      map(res => res.items || []),
      catchError(this.handleError('getProductList'))
    );
>>>>>>> 774876bf
  }

  getProductById(id: number): Observable<ProductDetailDTO> {
    return this.http.get<ProductDetailDTO>(`${this.apiUrl}/${id}`).pipe(
      catchError(this.handleError('getProductById'))
    );
  }

  getProductByPermalink(permalink: string): Observable<ProductDetailDTO> {
    return this.http.get<ProductDetailDTO>(`${this.apiUrl}/permalink/${permalink}`).pipe(
      catchError(this.handleError('getProductByPermalink'))
    );
  }

  // ======= UPDATE =======
  updateProduct(id: number, product: ProductUpdateRequestDTO): Observable<ProductDetailDTO> {
    return this.http.put<ProductDetailDTO>(`${this.apiUrl}/${id}`, product).pipe(
      catchError(this.handleError('updateProduct'))
    );
  }

  // ======= DELETE =======
  deleteProduct(id: number): Observable<void> {
    return this.http.delete<void>(`${this.apiUrl}/${id}`).pipe(
      catchError(this.handleError('deleteProduct'))
    );
  }

  // ======= WISHLIST =======
<<<<<<< HEAD
  addToWishlist(id: number): Observable<any> {
    return this.http.post(`${this.apiUrl}/${id}/wishlist`, {}, { responseType: 'text' }).pipe(
      map(response => {
        return { success: true, message: response };
      })
    );
  }

  removeFromWishlist(id: number): Observable<any> {
    return this.http.delete(`${this.apiUrl}/${id}/wishlist`, { responseType: 'text' }).pipe(
      map(response => {
        return { success: true, message: response };
      })
=======
  addToWishlist(id: number): Observable<void> {
    return this.http.post<void>(`${this.apiUrl}/${id}/wishlist`, {}).pipe(
      catchError(this.handleError('addToWishlist'))
    );
  }

  removeFromWishlist(id: number): Observable<void> {
    return this.http.delete<void>(`${this.apiUrl}/${id}/wishlist`).pipe(
      catchError(this.handleError('removeFromWishlist'))
>>>>>>> 774876bf
    );
  }

  getWishlist(): Observable<ProductListItemDTO[]> {
<<<<<<< HEAD
    return this.http.get<any>(`${this.apiUrl}/my-wishlist`).pipe(
      map(response => {
        // Handle both paged and direct array responses
        if (response && response.items && Array.isArray(response.items)) {
          return response.items;
        } else if (Array.isArray(response)) {
          return response;
        } else {
          console.warn('Unexpected wishlist response format:', response);
          return [];
        }
      })
=======
    return this.http.get<ProductListItemDTO[]>(`${this.apiUrl}/my-wishlist`).pipe(
      catchError(this.handleError('getWishlist'))
>>>>>>> 774876bf
    );
  }

  // ======= ANALYTICS =======
  getMostWished(): Observable<ProductListItemDTO[]> {
    return this.http.get<ProductListItemDTO[]>(`${this.apiUrl}/analytics/most-wished`).pipe(
      catchError(this.handleError('getMostWished'))
    );
  }

  getTopRated(): Observable<ProductListItemDTO[]> {
    return this.http.get<ProductListItemDTO[]>(`${this.apiUrl}/analytics/top-rated`).pipe(
      catchError(this.handleError('getTopRated'))
    );
  }

  getBestSelling(): Observable<ProductListItemDTO[]> {
    return this.http.get<ProductListItemDTO[]>(`${this.apiUrl}/analytics/best-selling`).pipe(
      catchError(this.handleError('getBestSelling'))
    );
  }

  getTrendy(): Observable<ProductListItemDTO[]> {
    return this.http.get<ProductListItemDTO[]>(`${this.apiUrl}/analytics/trendy`).pipe(
      catchError(this.handleError('getTrendy'))
    );
  }

  // ======= FILES =======
  uploadFile(productId: number, file: File): Observable<FileDTO[]> {
    const formData = new FormData();
    formData.append('file', file);
    return this.http.post<FileDTO[]>(`${this.apiUrl}/${productId}/files`, formData).pipe(
      catchError(this.handleError('uploadFile'))
    );
  }

  uploadImage(productId: number, image: File, type: 'cover' | 'thumbnail'): Observable<any> {
    const formData = new FormData();
    formData.append('image', image);
    return this.http.post(`${this.apiUrl}/${productId}/images?type=${type}`, formData).pipe(
      catchError(this.handleError('uploadImage'))
    );
  }

  // ======= REVIEWS =======
  addReview(productId: number, review: ReviewDTO): Observable<ReviewDTO> {
    return this.http.post<ReviewDTO>(`${this.apiUrl}/${productId}/reviews`, review);
  }

  // ======= ADMIN =======
  getProductsByStatus(status: string, page = 1, size = 10): Observable<ProductListItemDTO[]> {
    return this.http.get<ProductListItemDTO[]>(`${this.apiUrl}/admin/by-status?status=${status}&pageNumber=${page}&pageSize=${size}`).pipe(
      catchError(this.handleError('getProductsByStatus'))
    );
  }

  approveProduct(id: number): Observable<void> {
    return this.http.post<void>(`${this.apiUrl}/admin/${id}/approve`, {}).pipe(
      catchError(this.handleError('approveProduct'))
    );
  }

  rejectProduct(id: number, reason: string): Observable<void> {
    return this.http.post<void>(`${this.apiUrl}/admin/${id}/reject`, { action: 'reject', reason }).pipe(
      catchError(this.handleError('rejectProduct'))
    );
  }

<<<<<<< HEAD
  // Check if user has purchased the product
  checkPurchaseStatus(productId: number): Observable<{ hasPurchased: boolean }> {
    return this.http.get<{ hasPurchased: boolean }>(`${this.apiUrl}/${productId}/purchase-status`);
  }

  // Get current user's review for the product
  getMyReview(productId: number): Observable<{ hasReview: boolean; review?: ReviewDTO }> {
    return this.http.get<{ hasReview: boolean; review?: ReviewDTO }>(`${this.apiUrl}/${productId}/my-review`);
  }

  // Submit a new review (only for purchased products)
  submitReview(productId: number, review: { rating: number; comment: string }): Observable<any> {
    return this.http.post(`${this.apiUrl}/${productId}/reviews`, review);
=======
  // ======= ERROR HANDLER =======
  private handleError(operation = 'operation') {
    return (error: any) => {
      let message = `Error in ${operation}: `;
      if (error.error && error.error.message) {
        message += error.error.message;
      } else if (error.message) {
        message += error.message;
      } else {
        message += 'Unknown error occurred.';
      }
      // Optionally log to external service
      console.error(message, error);
      return throwError(() => new Error(message));
    };
>>>>>>> 774876bf
  }

  // Update existing review
  updateReview(productId: number, review: { rating: number; comment: string }): Observable<any> {
    return this.http.put(`${this.apiUrl}/${productId}/reviews/my-review`, review);
  }

  // Delete user's review
  deleteReview(productId: number): Observable<{ message: string }> {
    return this.http.delete<{ message: string }>(`${this.apiUrl}/${productId}/reviews/my-review`);
  }
}<|MERGE_RESOLUTION|>--- conflicted
+++ resolved
@@ -33,7 +33,7 @@
     );
   }
 
-<<<<<<< HEAD
+
   // ======= PRODUCTS =======
   getProductList(pageNumber: number = 1, pageSize: number = 10): Observable<ProductListItemDTO[]> {
     return this.http.get<any>(`${this.apiUrl}?pageNumber=${pageNumber}&pageSize=${pageSize}`).pipe(
@@ -57,13 +57,7 @@
     // For now, we'll use the main products endpoint and filter on frontend
     // This is a temporary solution until the backend provides /my-products endpoint
     return this.http.get<ProductListItemDTO[]>(`${this.apiUrl}?pageNumber=${page}&pageSize=${size}`);
-=======
-  getProductList(page = 1, size = 10): Observable<ProductListItemDTO[]> {
-    return this.getProducts(page, size).pipe(
-      map(res => res.items || []),
-      catchError(this.handleError('getProductList'))
-    );
->>>>>>> 774876bf
+
   }
 
   getProductById(id: number): Observable<ProductDetailDTO> {
@@ -93,7 +87,7 @@
   }
 
   // ======= WISHLIST =======
-<<<<<<< HEAD
+
   addToWishlist(id: number): Observable<any> {
     return this.http.post(`${this.apiUrl}/${id}/wishlist`, {}, { responseType: 'text' }).pipe(
       map(response => {
@@ -107,22 +101,12 @@
       map(response => {
         return { success: true, message: response };
       })
-=======
-  addToWishlist(id: number): Observable<void> {
-    return this.http.post<void>(`${this.apiUrl}/${id}/wishlist`, {}).pipe(
-      catchError(this.handleError('addToWishlist'))
-    );
-  }
-
-  removeFromWishlist(id: number): Observable<void> {
-    return this.http.delete<void>(`${this.apiUrl}/${id}/wishlist`).pipe(
-      catchError(this.handleError('removeFromWishlist'))
->>>>>>> 774876bf
+
     );
   }
 
   getWishlist(): Observable<ProductListItemDTO[]> {
-<<<<<<< HEAD
+
     return this.http.get<any>(`${this.apiUrl}/my-wishlist`).pipe(
       map(response => {
         // Handle both paged and direct array responses
@@ -135,10 +119,7 @@
           return [];
         }
       })
-=======
-    return this.http.get<ProductListItemDTO[]>(`${this.apiUrl}/my-wishlist`).pipe(
-      catchError(this.handleError('getWishlist'))
->>>>>>> 774876bf
+
     );
   }
 
@@ -208,7 +189,7 @@
     );
   }
 
-<<<<<<< HEAD
+
   // Check if user has purchased the product
   checkPurchaseStatus(productId: number): Observable<{ hasPurchased: boolean }> {
     return this.http.get<{ hasPurchased: boolean }>(`${this.apiUrl}/${productId}/purchase-status`);
@@ -222,23 +203,7 @@
   // Submit a new review (only for purchased products)
   submitReview(productId: number, review: { rating: number; comment: string }): Observable<any> {
     return this.http.post(`${this.apiUrl}/${productId}/reviews`, review);
-=======
-  // ======= ERROR HANDLER =======
-  private handleError(operation = 'operation') {
-    return (error: any) => {
-      let message = `Error in ${operation}: `;
-      if (error.error && error.error.message) {
-        message += error.error.message;
-      } else if (error.message) {
-        message += error.message;
-      } else {
-        message += 'Unknown error occurred.';
-      }
-      // Optionally log to external service
-      console.error(message, error);
-      return throwError(() => new Error(message));
-    };
->>>>>>> 774876bf
+
   }
 
   // Update existing review
