import { CategoryDTO } from "./category.dto";
import { FileDTO } from "./file.dto";
import { OfferCodeDTO } from "./offer-code.dto";
import { ReviewDTO } from "./review.dto";
import { TagDTO } from "./tag.dto";
import { VariantDTO } from "./variant.dto";

export interface ProductDetailDTO {
  id: number;
  creatorId: number;
  creatorUsername: string;
  name: string;
  description: string;
  price: number;
  currency: string;
  productType: string;
  coverImageUrl?: string;
  thumbnailImageUrl?: string;
  previewVideoUrl?: string;
  publishedAt?: string;
  status: string;
  isPublic: boolean;
  permalink: string;
  // NEW: Enhanced product details
  features: string[];
  compatibility?: string;
  license?: string;
  updates?: string;
  // Sub-DTOs for nested data
  files: FileDTO[];
  variants: VariantDTO[];
  offerCodes: OfferCodeDTO[];
  reviews: ReviewDTO[];
  category: CategoryDTO;
  tags: TagDTO[];
  wishlistCount: number;
  averageRating: number;
  salesCount: number;
  viewsCount: number;
  isInWishlist: boolean; // Specific to user context
<<<<<<< HEAD

  title: string;
=======
  // Additional properties for UI
  downloadCount?: number;
  creator?: {
    name: string;
    avatarUrl?: string;
    productsCount?: number;
  };
>>>>>>> 09141a5f
}<|MERGE_RESOLUTION|>--- conflicted
+++ resolved
@@ -31,17 +31,13 @@
   variants: VariantDTO[];
   offerCodes: OfferCodeDTO[];
   reviews: ReviewDTO[];
-  category: CategoryDTO;
+  categories: CategoryDTO[];
   tags: TagDTO[];
   wishlistCount: number;
   averageRating: number;
   salesCount: number;
   viewsCount: number;
   isInWishlist: boolean; // Specific to user context
-<<<<<<< HEAD
-
-  title: string;
-=======
   // Additional properties for UI
   downloadCount?: number;
   creator?: {
@@ -49,5 +45,4 @@
     avatarUrl?: string;
     productsCount?: number;
   };
->>>>>>> 09141a5f
 }