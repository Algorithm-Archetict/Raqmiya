--- conflicted
+++ resolved
@@ -11,13 +11,10 @@
 import { Navbar } from '../navbar/navbar';
 import { AuthService } from '../../core/services/auth.service';
 import { OrderService } from '../../core/services/order.service';
-<<<<<<< HEAD
 import { HierarchicalCategoryNav } from '../shared/hierarchical-category-nav/hierarchical-category-nav';
 import { AnalyticsService, DiscoverFeedResponse } from '../../core/services/analytics.service';
 import { ProductCarouselComponent } from '../shared/product-carousel/product-carousel.component';
-=======
 import Swal from 'sweetalert2';
->>>>>>> 8bb268b5
 
 interface Product {
   id: number;
@@ -180,7 +177,6 @@
           loadingPurchase: false
         }));
         
-<<<<<<< HEAD
         this.recommendedProducts = this.allProducts.slice(0, 6);
         this.filteredProducts = [...this.allProducts];
         this.loading = false;
@@ -198,7 +194,6 @@
         if (this.sectionMostWishedDto.length === 0) {
           this.loadDiscoverSections();
         }
-=======
                  this.recommendedProducts = this.allProducts.slice(0, 6);
          this.filteredProducts = [...this.allProducts];
          this.loading = false;
@@ -211,7 +206,6 @@
          
          // Load purchase status for all products (handles anonymous users properly)
          this.loadPurchaseStatus();
->>>>>>> 8bb268b5
       },
       error: (error: any) => {
         console.error('Error loading products:', error);
