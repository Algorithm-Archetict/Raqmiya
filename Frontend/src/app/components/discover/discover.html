<!-- Discover Page - Epic Games Style -->
<div class="discover-container">
  <!-- Hero Search Section -->
<<<<<<< HEAD
  <header class="search-hero-section">
    <div class="container">
      <div class="row justify-content-center">
        <div class="col-lg-8 text-center">
          <div class="search-content animate-fade-in-up">
            <h1 class="search-title">
              Discover Amazing <span class="text-gradient">Digital Products</span>
            </h1>
            <p class="search-subtitle">
              Find the perfect digital assets for your next project
            </p>

            <!-- Search Bar -->
            <div class="search-bar-container">
              <div class="search-input-group">
                <i class="fas fa-search search-icon"></i>
                <input
                  type="text"
                  class="form-control search-input"
                  placeholder="Search for products, creators, or categories..."
                  [(ngModel)]="searchQuery"
                  [ngModelOptions]="{standalone: true}"
                  (input)="onSearch()"
                >
                <button class="btn btn-primary search-btn">
                  <i class="fas fa-search"></i>
                </button>
              </div>
            </div>

            <!-- Category Filters -->
            <div class="category-filters">
              <div class="filter-buttons">
                <button
                  class="filter-btn"
                  [class.active]="selectedCategory === 'all'"
                  (click)="filterByCategory('all')"
                >
                  <i class="fas fa-th-large"></i>
                  All
                </button>
                <button
                  class="filter-btn"
                  [class.active]="selectedCategory === '3d'"
                  (click)="filterByCategory('3d')"
                >
                  <i class="fas fa-cube"></i>
                  3D Design
                </button>
                <button
                  class="filter-btn"
                  [class.active]="selectedCategory === 'design'"
                  (click)="filterByCategory('design')"
                >
                  <i class="fas fa-palette"></i>
                  Design
                </button>
                <button
                  class="filter-btn"
                  [class.active]="selectedCategory === 'sound'"
                  (click)="filterByCategory('sound')"
                >
                  <i class="fas fa-music"></i>
                  Sound
                </button>
                <button
                  class="filter-btn"
                  [class.active]="selectedCategory === 'other'"
                  (click)="filterByCategory('other')"
                >
                  <i class="fas fa-ellipsis-h"></i>
                  More
                </button>
              </div>
            </div>
          </div>
        </div>
      </div>
    </div>
  </header>
=======
  <app-search-header
    (searchQueryChange)="onSearch($event)"
    (categoryFilterChange)="filterByCategory($event)"
  ></app-search-header>
>>>>>>> ac95c71c

  <!-- Recommended Products Carousel -->
  <section class="recommended-section">
    <div class="container">
      <div class="row">
        <div class="col-12">
          <div class="section-header">
            <h2 class="section-title">
              <i class="fas fa-star text-warning"></i>
              Recommended for You
            </h2>
            <div class="carousel-controls">
              <button class="btn btn-outline carousel-btn" (click)="scrollCarousel('left')">
                <i class="fas fa-chevron-left"></i>
              </button>
              <button class="btn btn-outline carousel-btn" (click)="scrollCarousel('right')">
                <i class="fas fa-chevron-right"></i>
              </button>
            </div>
          </div>

          <div class="products-carousel" #carouselContainer>
            <div class="carousel-track">
              <div
                class="product-card carousel-item"
                *ngFor="let product of recommendedProducts; let i = index"
                (click)="viewProduct(product.id)"
              >
                <div class="product-image">
                  <img [src]="product.image" [alt]="product.title">
                  <div class="product-overlay">
                    <button class="btn btn-primary btn-sm">
                      <i class="fas fa-eye"></i>
                      View Details
                    </button>
                  </div>
                </div>
                <div class="product-info">
                  <h5 class="product-title">{{ product.title }}</h5>
                  <p class="product-creator">by {{ product.creator }}</p>
                  <div class="product-meta">
                    <span class="product-price">${{ product.price }}</span>
                    <div class="product-rating">
                      <i class="fas fa-star text-warning"></i>
                      <span>{{ product.rating }}</span>
                    </div>
                  </div>
                </div>
              </div>
            </div>
          </div>
        </div>
      </div>
    </div>
  </section>

  <!-- Curated Products Section -->
  <section class="curated-section">
    <div class="container">
      <div class="row">
        <div class="col-12">
          <h2 class="section-title text-center mb-5">
            <i class="fas fa-magic text-primary"></i>
            Curated for You
          </h2>
        </div>
      </div>

      <div class="row">
        <!-- Sidebar Filters -->
        <div class="col-lg-3">
          <div class="filters-sidebar">
            <div class="filter-section">
              <h5 class="filter-title">
                <i class="fas fa-filter"></i>
                Filters
              </h5>

              <!-- Price Range -->
              <div class="filter-group">
                <label class="filter-label">Price Range</label>
                <div class="price-range">
                  <input
                    type="range"
                    class="form-range"
                    min="0"
                    max="100"
                    [(ngModel)]="priceRange"
                    [ngModelOptions]="{standalone: true}"
                    (input)="onPriceRangeChange()"
                  >
                  <div class="price-labels">
                    <span>$0</span>
                    <span>${{ priceRange }}</span>
                    <span>$100</span>
                  </div>
                </div>
              </div>

              <!-- Rating Filter -->
              <div class="filter-group">
                <label class="filter-label">Minimum Rating</label>
                <div class="rating-filter">
                  <div
                    class="rating-option"
                    *ngFor="let rating of [5,4,3,2,1]"
                    [class.active]="selectedRating === rating"
                    (click)="filterByRating(rating)"
                  >
                    <div class="stars">
                      <i class="fas fa-star" *ngFor="let star of [1,2,3,4,5]"></i>
                    </div>
                    <span class="rating-text">& up</span>
                  </div>
                </div>
              </div>

              <!-- Tags Filter -->
              <div class="filter-group">
                <label class="filter-label">Popular Tags</label>
                <div class="tags-filter">
                  <span
                    class="tag"
                    *ngFor="let tag of popularTags"
                    [class.active]="selectedTags.includes(tag)"
                    (click)="toggleTag(tag)"
                  >
                    {{ tag }}
                  </span>
                </div>
              </div>

              <!-- Sort Options -->
              <div class="filter-group">
                <label class="filter-label">Sort By</label>
                <select class="form-select" [(ngModel)]="sortBy" [ngModelOptions]="{standalone: true}" (change)="onSortChange()">
                  <option value="relevance">Relevance</option>
                  <option value="newest">Newest</option>
                  <option value="price-low">Price: Low to High</option>
                  <option value="price-high">Price: High to Low</option>
                  <option value="rating">Highest Rated</option>
                  <option value="popular">Most Popular</option>
                </select>
              </div>
            </div>
          </div>
        </div>

        <!-- Products Grid -->
        <div class="col-lg-9">
          <div class="products-grid">
            <!-- Empty State Message -->
            <div *ngIf="filteredProducts.length === 0 && !loading" class="empty-state text-center py-5">
              <i class="fas fa-box-open fa-4x text-primary mb-4"></i>
              <h3 style="color: #f8f9fa;" >No products available</h3>
              <p class="mb-4" style="color: #e9ecef;">We couldn't find any products matching your criteria.</p>
              <button class="btn btn-primary" (click)="resetFilters()">
                Reset Filters
              </button>
            </div>

            <!-- Products Grid -->
            <div class="row g-4" *ngIf="filteredProducts.length > 0">
              <div
                class="col-lg-4 col-md-6"
                *ngFor="let product of filteredProducts; let i = index"
              >

                <div class="product-card grid-item" (click)="viewProduct(product.id)">
                  <div class="product-image">
                    <img [src]="product.image" [alt]="product.title">
                    <div class="product-overlay">
                      <button class="btn btn-primary btn-sm">
                        <i class="fas fa-eye"></i>
                        View Details
                      </button>
                    </div>
                    <div class="product-badge" *ngIf="product.badge">
                      {{ product.badge }}
                    </div>
                  </div>
                  <div class="product-info">
                    <h5 class="product-title">{{ product.title }}</h5>
                    <p class="product-creator">by {{ product.creator }}</p>
                    <div class="product-meta">
                      <span class="product-price">${{ product.price }}</span>
                      <div class="product-rating">
                        <i class="fas fa-star text-warning"></i>
                        <span>{{ product.rating }}</span>
                        <span class="rating-count">({{ product.ratingCount }})</span>
                      </div>
                    </div>
                    <div class="product-tags">
                      <span class="tag" *ngFor="let tag of product.tags">{{ tag }}</span>
                    </div>
                  </div>
                </div>
              </div>
            </div>

            <!-- Load More Button -->
            <div class="load-more-section text-center mt-5" *ngIf="filteredProducts.length > 0">
              <button
                class="btn btn-outline btn-lg load-more-btn"
                (click)="loadMoreProducts()"
                [disabled]="loading || noMoreProducts"
              >
                <i class="fas fa-spinner fa-spin" *ngIf="loading"></i>
                <i class="fas fa-plus" *ngIf="!loading"></i>
                {{ loading ? 'Loading...' : (noMoreProducts ? 'No More Products' : 'Load More Products') }}
              </button>
            </div>
          </div>
        </div>
      </div>
    </div>
  </section>
</div><|MERGE_RESOLUTION|>--- conflicted
+++ resolved
@@ -1,7 +1,7 @@
 <!-- Discover Page - Epic Games Style -->
 <div class="discover-container">
   <!-- Hero Search Section -->
-<<<<<<< HEAD
+
   <header class="search-hero-section">
     <div class="container">
       <div class="row justify-content-center">
@@ -82,12 +82,7 @@
       </div>
     </div>
   </header>
-=======
-  <app-search-header
-    (searchQueryChange)="onSearch($event)"
-    (categoryFilterChange)="filterByCategory($event)"
-  ></app-search-header>
->>>>>>> ac95c71c
+
 
   <!-- Recommended Products Carousel -->
   <section class="recommended-section">
