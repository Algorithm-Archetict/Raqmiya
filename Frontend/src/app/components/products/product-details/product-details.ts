--- conflicted
+++ resolved
@@ -364,7 +364,7 @@
 
   // Purchase methods
   addToCart() {
-<<<<<<< HEAD
+
     if (!this.product) return;
     
     this.cartService.addToCart(this.product.id, 1).subscribe({
@@ -381,12 +381,12 @@
         console.error('Error adding to cart:', error);
       }
     });
-=======
-    // Add to cart logic
-    console.log('Added to cart:', this.product?.name);
-    // Redirect to checkout page
-    this.router.navigate(['/checkout']);
->>>>>>> b5abc8c8
+// =======
+//     // Add to cart logic
+//     console.log('Added to cart:', this.product?.name);
+//     // Redirect to checkout page
+//     this.router.navigate(['/checkout']);
+
   }
 
   buyNow() {
