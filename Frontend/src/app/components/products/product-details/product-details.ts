--- conflicted
+++ resolved
@@ -35,15 +35,13 @@
   relatedProducts: ProductDetailDTO[] = [];
   isDarkTheme: boolean = false;
 
-<<<<<<< HEAD
+
   // Cart state
   isInCart: boolean = false;
   checkingCartStatus: boolean = false;
 
   // Loading and error states
-=======
-  // Loading and alert states
->>>>>>> 774876bf
+
   isLoading: boolean = false;
   errorMessage: string | null = null;
   successMessage: string | null = null;
@@ -453,7 +451,7 @@
         text: 'Both rating and review are required to submit your feedback!',
         customClass: {
           confirmButton: 'btn btn-primary'
-<<<<<<< HEAD
+
         }
       });
       return;
@@ -618,64 +616,7 @@
                 confirmButton: 'btn btn-primary'
               }
             });
-=======
-        }
-      });
-      return;
-    }
-
-    this.submittingReview = true;
-    this.productService.addReview(this.product!.id, {
-      rating: this.userRating,
-      comment: this.userReview
-    } as any).subscribe({
-      next: (review: ReviewDTO) => {
-        // Add the new review to the reviews array (no need to refresh the whole product)
-        const newReview = {
-          id: review.id,
-          rating: review.rating,
-          comment: review.comment || '',
-          userName: review.userName,
-          userAvatar: review.userAvatar,
-          createdAt: review.createdAt
-        };
-        this.product!.reviews.unshift(newReview);
-
-        // Update average rating
-        const totalRatings = this.product!.reviews.reduce((sum, r) => sum + r.rating, 0);
-        this.product!.averageRating = totalRatings / this.product!.reviews.length;
-
-        // Reset form
-        this.userReview = '';
-        this.userRating = 0;
-        this.submittingReview = false;
-
-        // Show success notification
-        Swal.fire({
-          icon: 'success',
-          title: 'Thank You!',
-          text: 'Your review has been submitted successfully.',
-          customClass: {
-            confirmButton: 'btn btn-primary'
-          },
-          timer: 3000
-        });
-      },
-      error: (error: any) => {
-        this.submittingReview = false;
-
-        // Handle error messages
-        const errorMessage = error.error?.includes('already reviewed')
-          ? 'You have already reviewed this product'
-          : error.error || 'Error submitting review. Please try again.';
-
-        Swal.fire({
-          icon: 'error',
-          title: 'Submission Failed',
-          text: errorMessage,
-          customClass: {
-            confirmButton: 'btn btn-primary'
->>>>>>> 774876bf
+
           }
         });
       }
@@ -735,7 +676,7 @@
   // Purchase methods
   addToCart() {
     if (!this.product) return;
-<<<<<<< HEAD
+
     
     // If already in cart, just go to cart page
     if (this.isInCart) {
@@ -743,9 +684,7 @@
       return;
     }
     
-=======
-
->>>>>>> 774876bf
+
     this.cartService.addToCart(this.product.id, 1).subscribe({
       next: (response) => {
         if (response.success) {
