import { Component, OnInit } from '@angular/core';
import { CommonModule } from '@angular/common';
import { FormsModule } from '@angular/forms';
import { Router, ActivatedRoute } from '@angular/router';
import { firstValueFrom } from 'rxjs';
import { OrderService } from '../../core/services/order.service';
import { ProductService } from '../../core/services/product.service';
import { HttpClient } from '@angular/common/http';
import { environment } from '../../../environments/environment';
<<<<<<< HEAD
import { ReviewDTO } from '../../core/models/product/review.dto';
import Swal from 'sweetalert2';
=======
import { FileService } from '../../core/services/file.service';
>>>>>>> 774876bf

interface PurchasedProduct {
  productId: number;
  productName: string;
  productPermalink: string;
  coverImageUrl?: string;
  creatorUsername: string;
  purchasePrice: number;
  purchaseDate: Date;
  orderId: string;
  licenseStatus: string;
  licenseExpiresAt?: Date;
  files: ProductFile[];
  productDescription: string;
  downloadGuide: string;
}

interface ProductFile {
  id: number;
  name: string;
  fileUrl: string;
  type?: string;
  size?: string;
  icon?: string;
}

@Component({
  selector: 'app-purchased-package',
  imports: [CommonModule, FormsModule],
  templateUrl: './purchased-package.html',
  styleUrl: './purchased-package.css'
})
export class PurchasedPackage implements OnInit {
  product: PurchasedProduct | null = null;
  userRating: number = 0;
  userReview: string = '';
  isRatingSubmitted: boolean = false;
  isDownloading: boolean = false;
  downloadProgress: number = 0;
  isLoading: boolean = false;
  errorMessage: string = '';
  
  // Review-related properties
  existingReview: ReviewDTO | null = null;
  isEditingReview: boolean = false;
  submittingReview: boolean = false;
  loadingReview: boolean = false;

  constructor(
    private router: Router,
    private route: ActivatedRoute,
    private orderService: OrderService,
<<<<<<< HEAD
    private productService: ProductService,
    private http: HttpClient
=======
    private http: HttpClient,
    private fileService: FileService
>>>>>>> 774876bf
  ) {}

  ngOnInit() {
    this.loadPurchasedProduct();
  }

  loadExistingReview() {
    if (!this.product) return;

    this.loadingReview = true;
    this.productService.getMyReview(this.product.productId).subscribe({
      next: (response) => {
        console.log('Loaded review response:', response);
        if (response.hasReview && response.review) {
          this.existingReview = response.review;
          this.userRating = response.review.rating;
          this.userReview = response.review.comment || '';
          this.isRatingSubmitted = true;
          console.log('Set userRating to:', this.userRating, 'from response.review.rating:', response.review.rating);
        } else {
          console.log('No existing review found');
        }
        this.loadingReview = false;
      },
      error: (error) => {
        console.error('Error loading existing review:', error);
        this.loadingReview = false;
      }
    });
  }

  loadPurchasedProduct() {
    this.isLoading = true;
    this.errorMessage = '';

    // Get product ID from route params
    this.route.params.subscribe(params => {
      const productId = params['id'];
      if (productId) {
        this.getProductDetails(productId);
      } else {
        this.errorMessage = 'Product ID not found.';
        this.isLoading = false;
      }
    });
  }

  getProductDetails(productId: number) {
    // Get the specific purchased product directly
    this.orderService.getPurchasedProduct(productId).subscribe({
      next: (product) => {
        this.product = product;
        if (!this.product) {
          this.errorMessage = 'Product not found or you do not have access to it.';
        } else {
          // Load existing review after product is loaded
          this.loadExistingReview();
        }
        this.isLoading = false;
      },
      error: (error) => {
        console.error('Error loading product details:', error);
        this.errorMessage = 'Failed to load product details.';
        this.isLoading = false;
      }
    });
  }

  backToLibrary() {
    this.router.navigate(['/library/purchased-products']);
  }

  setRating(rating: number) {
    console.log('setRating called with:', rating, 'current userRating:', this.userRating);
    this.userRating = rating;
  }

  submitRating() {
    if (!this.userRating || !this.product) {
      Swal.fire({
        icon: 'warning',
        title: 'Rating Required',
        text: 'Please select a rating before submitting.',
        confirmButtonText: 'OK'
      });
      return;
    }

    this.submittingReview = true;
    
    const reviewData = {
      rating: this.userRating,
      comment: this.userReview.trim() || 'No comment provided'
    };

    // Check if this is an update or new review
    const serviceCall = this.existingReview 
      ? this.productService.updateReview(this.product.productId, reviewData)
      : this.productService.submitReview(this.product.productId, reviewData);

    serviceCall.subscribe({
      next: (review: ReviewDTO) => {
        if (this.existingReview) {
          // Update existing review
          this.existingReview = {
            id: review.id || this.existingReview.id,
            rating: review.rating,
            comment: review.comment || '',
            userName: review.userName,
            userAvatar: review.userAvatar,
            createdAt: review.createdAt
          };
        } else {
          // Create new review
          this.existingReview = {
            id: review.id,
            rating: review.rating,
            comment: review.comment || '',
            userName: review.userName,
            userAvatar: review.userAvatar,
            createdAt: review.createdAt
          };
        }

        this.isRatingSubmitted = true;
        this.isEditingReview = false;
        this.submittingReview = false;

        Swal.fire({
          icon: 'success',
          title: this.existingReview ? 'Review Updated!' : 'Review Submitted!',
          text: 'Thank you for your feedback!',
          confirmButtonText: 'OK',
          timer: 3000
        });
      },
      error: (error) => {
        console.error('Error submitting review:', error);
        this.submittingReview = false;
        
        const errorMessage = error.error?.includes('already reviewed')
          ? 'You have already reviewed this product'
          : error.error || 'Error submitting review. Please try again.';
        
        Swal.fire({
          icon: 'error',
          title: 'Error',
          text: errorMessage,
          confirmButtonText: 'OK'
        });
      }
    });
  }

  editReview() {
    this.isRatingSubmitted = false;
    this.isEditingReview = true;
  }

  cancelEdit() {
    this.isEditingReview = false;
    if (this.existingReview) {
      this.userRating = this.existingReview.rating;
      this.userReview = this.existingReview.comment || '';
      this.isRatingSubmitted = true;
    }
  }

  deleteReview() {
    if (!this.existingReview || !this.product) return;

    Swal.fire({
      title: 'Delete Review?',
      text: 'Are you sure you want to delete your review? This action cannot be undone.',
      icon: 'warning',
      showCancelButton: true,
      confirmButtonColor: '#d33',
      cancelButtonColor: '#3085d6',
      confirmButtonText: 'Yes, delete it!',
      cancelButtonText: 'Cancel'
    }).then((result) => {
      if (result.isConfirmed) {
        this.productService.deleteReview(this.product!.productId).subscribe({
          next: () => {
            // Reset review state
            this.existingReview = null;
            this.userReview = '';
            this.userRating = 0;
            this.isRatingSubmitted = false;
            this.isEditingReview = false;

            Swal.fire({
              icon: 'success',
              title: 'Review Deleted!',
              text: 'Your review has been deleted successfully.',
              confirmButtonText: 'OK'
            });
          },
          error: (error) => {
            console.error('Error deleting review:', error);
            Swal.fire({
              icon: 'error',
              title: 'Error',
              text: 'Error deleting review. Please try again.',
              confirmButtonText: 'OK'
            });
          }
        });
      }
    });
  }

  viewReceipt() {
    if (this.product) {
      // Navigate to receipt view
      alert(`Receipt for Order: ${this.product.orderId}\nDate: ${this.product.purchaseDate.toLocaleDateString()}\nAmount: $${this.product.purchasePrice}`);
    }
  }

  resendReceipt() {
    // In real app, this would trigger email resend
    // Resend receipt to user's email
    alert('Receipt has been resent to your email address.');
  }

  async downloadFile(file: ProductFile) {
<<<<<<< HEAD
    // Download file functionality
    if (!this.product) {
      console.error('No product found');
      return;
    }
    
=======
>>>>>>> 774876bf
    this.isDownloading = true;
    this.downloadProgress = 0;
    try {
      // Use FileService to download the file by name
      const blob = await firstValueFrom(this.fileService.downloadFile(file.name));
      const url = window.URL.createObjectURL(blob);
      const link = document.createElement('a');
      link.href = url;
      link.download = file.name;
      document.body.appendChild(link);
      link.click();
      document.body.removeChild(link);
      window.URL.revokeObjectURL(url);
      this.isDownloading = false;
      alert('Download completed successfully!');
    } catch (error: any) {
      this.isDownloading = false;
      console.error('Download failed:', error);
      alert('Download failed. Please try again.');
    }
  }

<<<<<<< HEAD
  private triggerDownload(file: ProductFile) {
    // Trigger download for file
    if (!this.product) {
      console.error('No product found in triggerDownload');
      return;
    }
    
    // Create download URL using the correct API endpoint
    const downloadUrl = `${environment.apiUrl}/download/file/${this.product.productId}/${file.id}`;
    // Create download link
    
    // Use HTTP client to download file with proper authentication
    this.http.get(downloadUrl, { 
      responseType: 'blob',
      observe: 'response'
    }).subscribe({
      next: (response) => {
        // Create blob URL and trigger download
        const blob = new Blob([response.body!], { type: response.headers.get('content-type') || 'application/octet-stream' });
        const url = window.URL.createObjectURL(blob);
        
        const link = document.createElement('a');
        link.href = url;
        link.download = file.name;
        document.body.appendChild(link);
        link.click();
        document.body.removeChild(link);
        
        // Clean up blob URL
        window.URL.revokeObjectURL(url);
        
        // Download completed successfully
        alert('Download completed successfully!');
      },
      error: (error) => {
        console.error('Download failed:', error);
        if (error.status === 401) {
          alert('Download failed: Please log in again to download files.');
        } else if (error.status === 403) {
          alert('Download failed: You do not have access to this file.');
        } else if (error.status === 404) {
          alert('Download failed: File not found.');
        } else {
          alert('Download failed: Please try again later.');
        }
      }
    });
  }

=======
>>>>>>> 774876bf
  viewCreator() {
    // In real app, this would navigate to creator profile
    // Navigate to creator profile
  }

  browseMoreProducts() {
    this.router.navigate(['/discover']);
  }

  getFileIcon(file: ProductFile): string {
    const iconMap: { [key: string]: string } = {
      'zip': 'fas fa-file-archive',
      'rar': 'fas fa-file-archive',
      'pdf': 'fas fa-file-pdf',
      'txt': 'fas fa-file-alt',
      'doc': 'fas fa-file-word',
      'docx': 'fas fa-file-word',
      'xls': 'fas fa-file-excel',
      'xlsx': 'fas fa-file-excel',
      'jpg': 'fas fa-file-image',
      'jpeg': 'fas fa-file-image',
      'png': 'fas fa-file-image',
      'gif': 'fas fa-file-image',
      'mp3': 'fas fa-file-audio',
      'wav': 'fas fa-file-audio',
      'mp4': 'fas fa-file-video',
      'avi': 'fas fa-file-video'
    };

    const extension = file.name.split('.').pop()?.toLowerCase();
    return iconMap[extension || ''] || 'fas fa-file';
  }

  formatFileSize(size: string): string {
    return size;
  }

  getFileType(fileName: string): string {
    const extension = fileName.split('.').pop()?.toLowerCase();
    const typeMap: { [key: string]: string } = {
      'pdf': 'PDF Document',
      'zip': 'ZIP Archive',
      'jpg': 'JPEG Image',
      'jpeg': 'JPEG Image',
      'png': 'PNG Image',
      'mp4': 'MP4 Video',
      'txt': 'Text File',
      'doc': 'Word Document',
      'docx': 'Word Document',
      'xls': 'Excel Spreadsheet',
      'xlsx': 'Excel Spreadsheet'
    };
    return typeMap[extension || ''] || 'File';
  }

  getRatingText(): string {
    if (this.userRating === 0) return 'Rate this product';
    if (this.userRating === 1) return 'Poor';
    if (this.userRating === 2) return 'Fair';
    if (this.userRating === 3) return 'Good';
    if (this.userRating === 4) return 'Very Good';
    if (this.userRating === 5) return 'Excellent';
    return 'Rate this product';
  }
}<|MERGE_RESOLUTION|>--- conflicted
+++ resolved
@@ -7,12 +7,10 @@
 import { ProductService } from '../../core/services/product.service';
 import { HttpClient } from '@angular/common/http';
 import { environment } from '../../../environments/environment';
-<<<<<<< HEAD
+
 import { ReviewDTO } from '../../core/models/product/review.dto';
 import Swal from 'sweetalert2';
-=======
-import { FileService } from '../../core/services/file.service';
->>>>>>> 774876bf
+
 
 interface PurchasedProduct {
   productId: number;
@@ -65,13 +63,10 @@
     private router: Router,
     private route: ActivatedRoute,
     private orderService: OrderService,
-<<<<<<< HEAD
+
     private productService: ProductService,
     private http: HttpClient
-=======
-    private http: HttpClient,
-    private fileService: FileService
->>>>>>> 774876bf
+
   ) {}
 
   ngOnInit() {
@@ -298,15 +293,14 @@
   }
 
   async downloadFile(file: ProductFile) {
-<<<<<<< HEAD
+
     // Download file functionality
     if (!this.product) {
       console.error('No product found');
       return;
     }
     
-=======
->>>>>>> 774876bf
+
     this.isDownloading = true;
     this.downloadProgress = 0;
     try {
@@ -329,7 +323,7 @@
     }
   }
 
-<<<<<<< HEAD
+
   private triggerDownload(file: ProductFile) {
     // Trigger download for file
     if (!this.product) {
@@ -379,8 +373,7 @@
     });
   }
 
-=======
->>>>>>> 774876bf
+
   viewCreator() {
     // In real app, this would navigate to creator profile
     // Navigate to creator profile
