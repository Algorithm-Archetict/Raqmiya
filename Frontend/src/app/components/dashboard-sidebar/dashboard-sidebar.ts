--- conflicted
+++ resolved
@@ -51,8 +51,7 @@
     this.isLoggedIn = this.authService.isLoggedIn();
     this.isCreator = this.authService.isCreator();
     this.isCustomer = this.authService.isCustomer();
-<<<<<<< HEAD
-=======
+
   this.isAdmin = this.authService.isAdmin();
     
     // Debug logging
@@ -63,7 +62,7 @@
   isAdmin: this.isAdmin,
       currentUser: this.authService.getCurrentUser()
     });
->>>>>>> 774876bf
+
   }
 
   logout() {
