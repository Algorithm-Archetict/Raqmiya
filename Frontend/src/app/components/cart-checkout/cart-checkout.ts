import { Component, OnInit } from '@angular/core';
import { CommonModule } from '@angular/common';
import { FormsModule, ReactiveFormsModule, FormBuilder, FormGroup, Validators } from '@angular/forms';
import { Router, RouterModule } from '@angular/router';
import { firstValueFrom } from 'rxjs';
import { CartService } from '../../core/services/cart.service';
import { OrderService } from '../../core/services/order.service';
import { AuthService } from '../../core/services/auth.service';
import { Order } from '../../core/models/order/order.model';
import { Alert } from '../../shared/alert/alert';

interface CartItem {
  productId: number;
  name: string;
  price: number;
  currency: string;
  creator: string;
  image: string;
  quantity: number;
}

@Component({
  selector: 'app-cart-checkout',
  imports: [CommonModule, FormsModule, ReactiveFormsModule, RouterModule, Alert],
  templateUrl: './cart-checkout.html',
  styleUrl: './cart-checkout.css'
})
export class CartCheckout implements OnInit {
  cartItems: CartItem[] = [];
  totalAmount: number = 0;
  isLoading: boolean = false;
  errorMessage: string | null = null;
  successMessage: string | null = null;

  // Checkout form
  checkoutForm: FormGroup;

  // Payment methods
  paymentMethods = [
    { id: 'card', name: 'Credit/Debit Card', icon: 'fas fa-credit-card' },
    { id: 'paypal', name: 'PayPal', icon: 'fab fa-paypal' }
  ];

  selectedPaymentMethod: string = 'card';

  constructor(
    private cartService: CartService,
    private orderService: OrderService,
    private authService: AuthService,
    private router: Router,
    private formBuilder: FormBuilder
  ) {
    this.checkoutForm = this.formBuilder.group({
      email: ['', [Validators.required, Validators.email]],
      firstName: ['', Validators.required],
      lastName: ['', Validators.required],
      cardNumber: ['', Validators.required],
      expiryDate: ['', Validators.required],
      cvv: ['', Validators.required],
      billingAddress: ['', Validators.required]
    });
  }

  ngOnInit() {
    // Check if user is authenticated
    if (!this.authService.isLoggedIn()) {
      this.router.navigate(['/login'], {
        queryParams: { returnUrl: this.router.url }
      });
      return;
    }

    this.loadCart();
  }

  loadCart() {
    this.cartService.getCart().subscribe(cart => {
      this.cartItems = cart.cart.items;
      this.calculateTotal();
    });
  }

  removeFromCart(productId: number) {
    this.cartService.removeFromCart(productId).subscribe(() => {
      this.loadCart();
    });
  }

  calculateTotal() {
    this.totalAmount = this.cartItems.reduce((total, item) => {
      return total + (item.price * 1); // Always quantity 1
    }, 0);
  }

  async processCheckout() {
    if (this.checkoutForm.invalid) {
      this.errorMessage = 'Please fill in all required fields.';
      return;
    }

    this.isLoading = true;
    this.errorMessage = null;
    this.successMessage = null;

    try {
      // Skip validation for now - proceed directly to payment processing

      // Step 1: Validate payment data (mock validation)
      const paymentData = {
        method: this.selectedPaymentMethod,
        cardNumber: this.checkoutForm.value.cardNumber,
        expiry: this.checkoutForm.value.expiryDate,
        cvc: this.checkoutForm.value.cvv,
        name: `${this.checkoutForm.value.firstName} ${this.checkoutForm.value.lastName}`,
        email: this.checkoutForm.value.email
      };

      const paymentValidation = this.orderService.validatePaymentData(paymentData);
      if (!paymentValidation.isValid) {
        this.errorMessage = paymentValidation.errors.join(', ');
        this.isLoading = false;
        return;
      }

      // Step 2: Process mock payment
      const mockOrder: Order = {
        id: Date.now(),
        userId: this.authService.getCurrentUser()?.id || 0,
        items: this.cartItems.map(item => ({
          productId: item.productId,
          name: item.name,
          price: item.price,
          currency: item.currency,
          quantity: item.quantity
        })),
        subtotal: this.totalAmount,
        discount: 0,
        total: this.totalAmount,
        currency: 'USD',
        status: 'pending' as any,
        paymentMethod: this.selectedPaymentMethod,
        paymentStatus: 'pending' as any,
        customerInfo: {
          email: this.checkoutForm.value.email
        },
        createdAt: new Date().toISOString(),
        updatedAt: new Date().toISOString()
      };

      try {
        const paymentResult = await firstValueFrom(this.orderService.processMockPayment(mockOrder, paymentData));
        if (!paymentResult.success) {
          this.errorMessage = 'Payment processing failed. Please try again.';
          this.isLoading = false;
          return;
        }
        console.log('Mock payment processed successfully:', paymentResult);
      } catch (error) {
        console.error('Mock payment error:', error);
        this.errorMessage = 'Payment processing failed. Please try again.';
        this.isLoading = false;
        return;
      }

      // Step 3: Create real order in backend
      const orderData = {
        items: this.cartItems.map(item => ({
          productId: item.productId,
          quantity: 1 // Always 1
        })),
        paymentMethod: this.selectedPaymentMethod,
        customerInfo: {
          email: this.checkoutForm.value.email,
          firstName: this.checkoutForm.value.firstName,
          lastName: this.checkoutForm.value.lastName,
          cardNumber: this.checkoutForm.value.cardNumber,
          expiryDate: this.checkoutForm.value.expiryDate,
          cvv: this.checkoutForm.value.cvv,
          billingAddress: this.checkoutForm.value.billingAddress
        }
      };

      const orderResponse = await firstValueFrom(this.orderService.createOrder(orderData));

      if (orderResponse?.success) {
        this.successMessage = 'Order placed successfully!';

        // Clear cart
        this.cartService.clearCart().subscribe();

        // Redirect to purchased products page
<<<<<<< HEAD
        this.router.navigate(['/library/purchased-products'], { 
          state: { orderId: orderResponse.order.id } 
=======
        this.router.navigate(['/purchased-products'], {
          state: { orderId: orderResponse.order.id }
>>>>>>> 774876bf
        });
      } else {
        this.errorMessage = orderResponse?.message || 'Order creation failed.';
      }
    } catch (error) {
      console.error('Checkout error:', error);
      if (error instanceof Error) {
        this.errorMessage = error.message;
      } else {
        this.errorMessage = 'An unexpected error occurred during checkout. Please try again.';
      }
    } finally {
      this.isLoading = false;
    }
  }
}<|MERGE_RESOLUTION|>--- conflicted
+++ resolved
@@ -189,13 +189,10 @@
         this.cartService.clearCart().subscribe();
 
         // Redirect to purchased products page
-<<<<<<< HEAD
+
         this.router.navigate(['/library/purchased-products'], { 
           state: { orderId: orderResponse.order.id } 
-=======
-        this.router.navigate(['/purchased-products'], {
-          state: { orderId: orderResponse.order.id }
->>>>>>> 774876bf
+
         });
       } else {
         this.errorMessage = orderResponse?.message || 'Order creation failed.';
