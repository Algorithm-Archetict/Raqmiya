--- conflicted
+++ resolved
@@ -1,50 +1,7 @@
 <div class="purchased-products-container">
-<<<<<<< HEAD
+
   <div class="main-content">
-    <!-- Header Section -->
-    <!-- <div class="library-header">
-      <div class="header-content">
-        <h1 class="library-title">Purchased Products</h1>
-        <button class="btn btn-primary" (click)="showInLibrary()">
-          <i class="fas fa-book-open"></i>
-          Show in Library
-        </button>
-      </div>
-      
-      <!-- Tabs -->
-      <!-- <div class="tabs">
-        <button 
-          class="tab-btn" 
-          [class.active]="activeTab === 'purchased'"
-          (click)="setActiveTab('purchased')"
-        >
-          Purchased
-        </button>
-        <button 
-          class="tab-btn" 
-          [class.active]="activeTab === 'wishlist'"
-          (click)="setActiveTab('wishlist')"
-        >
-          Wishlist
-        </button>
-        <button 
-          class="tab-btn" 
-          [class.active]="activeTab === 'reviews'"
-          (click)="setActiveTab('reviews')"
-        >
-          Reviews
-        </button>
-      </div>
-    </div> and we can remove this--> 
-    
-=======
-  <div class="container">
-    <div class="page-header">
-      <h1>My Purchased Products</h1>
-      <p>Access all your digital products and downloads</p>
-    </div>
-
->>>>>>> 774876bf
+   
     <!-- Loading State -->
     <div class="loading-state" *ngIf="isLoading">
       <div class="spinner-border text-primary" role="status">
@@ -75,7 +32,7 @@
         </div>
 
         <div class="product-info">
-<<<<<<< HEAD
+
           <h3 class="product-title">{{ product.productName }}</h3>
           
           <div class="product-details">
@@ -87,17 +44,6 @@
             </p>
           </div>
           
-=======
-          <h3>{{ product.productName }}</h3>
-          <p class="creator">by {{ product.creatorUsername }}</p>
-          <p class="purchase-date">
-            Purchased: {{ product.purchaseDate | date:'mediumDate' }}
-          </p>
-          <p class="purchase-price">
-            {{ product.purchasePrice | currency:'USD' }}
-          </p>
-
->>>>>>> 774876bf
           <div class="product-actions">
             <a href="#" class="creator-link">
               {{ getCreatorName(product) }}
