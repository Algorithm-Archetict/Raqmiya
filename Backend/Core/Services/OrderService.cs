using Core.Interfaces;
using Raqmiya.Infrastructure;
using Shared.DTOs.OrderDTOs;
using Shared.DTOs.ProductDTOs;
using AutoMapper;
using System.Collections.Generic;
using System.Threading.Tasks;
<<<<<<< HEAD
using System.Linq;
using Microsoft.Extensions.Logging;
=======
using System;
using System.Linq;
>>>>>>> 97a30947

namespace Core.Services
{
    public class OrderService : IOrderService
    {
        private readonly IOrderRepository _orderRepository;
        private readonly ILicenseRepository _licenseRepository;
        private readonly IProductRepository _productRepository;
        private readonly IPurchaseValidationService _purchaseValidationService;
        private readonly IMapper _mapper;
        private readonly ILogger<OrderService> _logger;

        public OrderService(
            IOrderRepository orderRepository, 
            ILicenseRepository licenseRepository,
            IProductRepository productRepository,
            IPurchaseValidationService purchaseValidationService,
            IMapper mapper,
            ILogger<OrderService> logger)
        {
            _orderRepository = orderRepository;
            _licenseRepository = licenseRepository;
            _productRepository = productRepository;
            _purchaseValidationService = purchaseValidationService;
            _mapper = mapper;
            _logger = logger;
        }

        public async Task<OrderDTO?> GetOrderByIdAsync(int id)
        {
            var order = await _orderRepository.GetByIdAsync(id);
            return order == null ? null : _mapper.Map<OrderDTO>(order);
        }

        public async Task<List<OrderDTO>> GetOrdersByUserIdAsync(int userId)
        {
            var orders = await _orderRepository.GetByUserIdAsync(userId);
            return _mapper.Map<List<OrderDTO>>(orders);
        }

        public async Task<List<OrderDTO>> GetAllOrdersAsync()
        {
            var orders = await _orderRepository.GetAllAsync();
            return _mapper.Map<List<OrderDTO>>(orders);
        }

        public async Task<OrderDTO> CreateOrderAsync(int userId, OrderCreateDTO dto)
        {
            // Skip validation for now - proceed directly to order creation
            
            // Create order (quantity always 1 for digital products)
            var order = new Order
            {
                BuyerId = userId,
                OrderedAt = DateTime.UtcNow,
                Status = "Pending",
                OrderItems = new List<OrderItem>()
            };
            
            // Add order items with product details
            foreach (var item in dto.items)
            {
                var product = await _productRepository.GetByIdAsync(item.productId);
                if (product == null)
                {
                    throw new KeyNotFoundException($"Product with ID {item.productId} not found.");
                }
                
                order.OrderItems.Add(new OrderItem
                {
                    ProductId = item.productId,
                    UnitPrice = product.Price,
                    ProductNameSnapshot = product.Name,
                    CurrencySnapshot = product.Currency,
                    Quantity = 1 // Always 1 for digital products
                });
            }
            
            order.TotalAmount = order.OrderItems.Sum(i => i.UnitPrice);
            await _orderRepository.AddAsync(order);
<<<<<<< HEAD
            
            // Generate licenses for each product
            await GenerateLicensesAsync(order);
            
            _logger.LogInformation("Order {OrderId} created for user {UserId} with {ItemCount} items", 
                order.Id, userId, order.OrderItems.Count);
            
=======

            // Generate a permanent license for each product in the order
            foreach (var item in order.OrderItems)
            {
                var license = new License
                {
                    OrderId = order.Id,
                    ProductId = item.ProductId,
                    BuyerId = userId,
                    LicenseKey = Guid.NewGuid().ToString(),
                    AccessGrantedAt = DateTime.UtcNow,
                    ExpiresAt = null, // Permanent license
                    Status = "active"
                };
                order.Licenses.Add(license);
            }
            await _orderRepository.UpdateAsync(order);

>>>>>>> 97a30947
            return _mapper.Map<OrderDTO>(order);
        }

        private async Task GenerateLicensesAsync(Order order)
        {
            foreach (var item in order.OrderItems)
            {
                var product = await _productRepository.GetByIdAsync(item.ProductId);
                if (product == null) continue;
                
                var license = new License
                {
                    OrderId = order.Id,
                    ProductId = item.ProductId,
                    BuyerId = order.BuyerId,
                    AccessGrantedAt = DateTime.UtcNow,
                    Status = "active",
                    // Set ExpiresAt based on product type (subscription vs one-time)
                    ExpiresAt = GetProductExpiration(product)
                };
                
                await _licenseRepository.AddAsync(license);
                _logger.LogInformation("License {LicenseId} generated for product {ProductId} and user {UserId}", 
                    license.Id, item.ProductId, order.BuyerId);
            }
        }

        private DateTime? GetProductExpiration(Product product)
        {
            // For now, all products are one-time purchases (no expiration)
            // In the future, this could be based on product type or subscription settings
            return null;
        }

        public async Task<List<PurchasedProductDTO>> GetUserPurchasedProductsAsync(int userId)
        {
            var licenses = await _licenseRepository.GetActiveLicensesByUserIdAsync(userId);
            
            var purchasedProducts = new List<PurchasedProductDTO>();
            foreach (var license in licenses)
            {
                var product = await _productRepository.GetByIdAsync(license.ProductId);
                if (product == null) continue;
                
                var order = await _orderRepository.GetByIdAsync(license.OrderId);
                if (order == null) continue;
                
                var orderItem = order.OrderItems.FirstOrDefault(oi => oi.ProductId == license.ProductId);
                if (orderItem == null) continue;
                
                // Get product files
                var files = await _productRepository.GetProductFilesAsync(product.Id);
                var fileDtos = files.Select(f => new FileDTO 
                { 
                    Id = f.Id, 
                    Name = f.Name, 
                    FileUrl = f.FileUrl 
                }).ToList();
                
                purchasedProducts.Add(new PurchasedProductDTO
                {
                    ProductId = product.Id,
                    ProductName = product.Name,
                    ProductPermalink = product.Permalink,
                    CoverImageUrl = product.CoverImageUrl,
                    CreatorUsername = product.Creator?.Username ?? "Unknown",
                    PurchasePrice = orderItem.UnitPrice,
                    PurchaseDate = order.OrderedAt,
                    OrderId = order.Id.ToString(),
                    LicenseStatus = license.Status,
                    LicenseExpiresAt = license.ExpiresAt,
                    Files = fileDtos,
                    ProductDescription = product.Description,
                    DownloadGuide = "Click the download button to access your files."
                });
            }
            
            return purchasedProducts;
        }

        public async Task<PurchasedProductDTO?> GetUserPurchasedProductAsync(int userId, int productId)
        {
            var licenses = await _licenseRepository.GetActiveLicensesByUserIdAsync(userId);
            var license = licenses.FirstOrDefault(l => l.ProductId == productId);
            
            if (license == null) return null;
            
            var product = await _productRepository.GetByIdAsync(license.ProductId);
            if (product == null) return null;
            
            var order = await _orderRepository.GetByIdAsync(license.OrderId);
            if (order == null) return null;
            
            var orderItem = order.OrderItems.FirstOrDefault(oi => oi.ProductId == license.ProductId);
            if (orderItem == null) return null;
            
            // Get product files
            var files = await _productRepository.GetProductFilesAsync(product.Id);
            var fileDtos = files.Select(f => new FileDTO 
            { 
                Id = f.Id, 
                Name = f.Name, 
                FileUrl = f.FileUrl 
            }).ToList();
            
            return new PurchasedProductDTO
            {
                ProductId = product.Id,
                ProductName = product.Name,
                ProductPermalink = product.Permalink,
                CoverImageUrl = product.CoverImageUrl,
                CreatorUsername = product.Creator?.Username ?? "Unknown",
                PurchasePrice = orderItem.UnitPrice,
                PurchaseDate = order.OrderedAt,
                OrderId = order.Id.ToString(),
                LicenseStatus = license.Status,
                LicenseExpiresAt = license.ExpiresAt,
                Files = fileDtos,
                ProductDescription = product.Description,
                DownloadGuide = "Click the download button to access your files."
            };
        }

        public async Task UpdateOrderStatusAsync(int orderId, string status)
        {
            var order = await _orderRepository.GetByIdAsync(orderId);
            if (order == null) throw new KeyNotFoundException("Order not found");
            order.Status = status;
            order.UpdatedAt = DateTime.UtcNow;
            await _orderRepository.UpdateAsync(order);
        }

        public async Task DeleteOrderAsync(int orderId)
        {
            var order = await _orderRepository.GetByIdAsync(orderId);
            if (order == null) throw new KeyNotFoundException("Order not found");
            await _orderRepository.DeleteAsync(order);
        }
    }
}
<|MERGE_RESOLUTION|>--- conflicted
+++ resolved
@@ -5,13 +5,9 @@
 using AutoMapper;
 using System.Collections.Generic;
 using System.Threading.Tasks;
-<<<<<<< HEAD
 using System.Linq;
 using Microsoft.Extensions.Logging;
-=======
-using System;
-using System.Linq;
->>>>>>> 97a30947
+
 
 namespace Core.Services
 {
@@ -92,7 +88,7 @@
             
             order.TotalAmount = order.OrderItems.Sum(i => i.UnitPrice);
             await _orderRepository.AddAsync(order);
-<<<<<<< HEAD
+
             
             // Generate licenses for each product
             await GenerateLicensesAsync(order);
@@ -100,26 +96,26 @@
             _logger.LogInformation("Order {OrderId} created for user {UserId} with {ItemCount} items", 
                 order.Id, userId, order.OrderItems.Count);
             
-=======
-
-            // Generate a permanent license for each product in the order
-            foreach (var item in order.OrderItems)
-            {
-                var license = new License
-                {
-                    OrderId = order.Id,
-                    ProductId = item.ProductId,
-                    BuyerId = userId,
-                    LicenseKey = Guid.NewGuid().ToString(),
-                    AccessGrantedAt = DateTime.UtcNow,
-                    ExpiresAt = null, // Permanent license
-                    Status = "active"
-                };
-                order.Licenses.Add(license);
-            }
-            await _orderRepository.UpdateAsync(order);
-
->>>>>>> 97a30947
+// =======
+
+//             // Generate a permanent license for each product in the order
+//             foreach (var item in order.OrderItems)
+//             {
+//                 var license = new License
+//                 {
+//                     OrderId = order.Id,
+//                     ProductId = item.ProductId,
+//                     BuyerId = userId,
+//                     LicenseKey = Guid.NewGuid().ToString(),
+//                     AccessGrantedAt = DateTime.UtcNow,
+//                     ExpiresAt = null, // Permanent license
+//                     Status = "active"
+//                 };
+//                 order.Licenses.Add(license);
+//             }
+//             await _orderRepository.UpdateAsync(order);
+
+// >>>>>>> main
             return _mapper.Map<OrderDTO>(order);
         }
 
