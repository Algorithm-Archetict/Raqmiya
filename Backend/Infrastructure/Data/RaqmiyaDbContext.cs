--- conflicted
+++ resolved
@@ -35,17 +35,14 @@
         // public DbSet<ProductCategory> ProductCategories { get; set; } = null!;
         public DbSet<CategoryTag> CategoryTags { get; set; } = null!;
         public DbSet<ModerationLog> ModerationLogs { get; set; } = null!;
-<<<<<<< HEAD
         
         // Personalization & Analytics Entities
         public DbSet<UserPreference> UserPreferences { get; set; } = null!;
         public DbSet<UserInteraction> UserInteractions { get; set; } = null!;
         public DbSet<UserProfile> UserProfiles { get; set; } = null!;
-=======
         public DbSet<PasswordResetToken> PasswordResetTokens { get; set; } = null!;
         public DbSet<EmailVerificationToken> EmailVerificationTokens { get; set; } = null!;
         public DbSet<AccountDeletionToken> AccountDeletionTokens { get; set; } = null!;
->>>>>>> 8bb268b5
         protected override void OnModelCreating(ModelBuilder modelBuilder)
         {
             base.OnModelCreating(modelBuilder);
@@ -221,7 +218,6 @@
                 .HasForeignKey(m => m.AdminId)
                 .OnDelete(DeleteBehavior.Restrict);
 
-<<<<<<< HEAD
             // Configure personalization entities
             
             // UserPreference configuration
@@ -276,7 +272,8 @@
                 entity.Property(e => e.Industry).HasMaxLength(100);
                 entity.Property(e => e.PreferredStyle).HasMaxLength(100);
                 entity.Property(e => e.PreferredFormats).HasMaxLength(500);
-=======
+            });
+
             // Configure PasswordResetToken table
             modelBuilder.Entity<PasswordResetToken>(entity =>
             {
@@ -340,7 +337,6 @@
                     .WithMany()
                     .HasForeignKey(e => e.CreatorId)
                     .OnDelete(DeleteBehavior.Restrict);
->>>>>>> 8bb268b5
             });
 
             // Ensure other entity configurations (e.g., string lengths) are present.
