--- conflicted
+++ resolved
@@ -9,11 +9,8 @@
   },
   "AllowedHosts": "*",
   "ConnectionStrings": {
-<<<<<<< HEAD
-    "DefaultConnection": "Data Source=MIDO\\SQLEXPRESS;Initial Catalog=GradProjectDB;Integrated Security=True;Encrypt=True;Trust Server Certificate=True"
-=======
+
     "DefaultConnection": "Server=.;Database=RaqmiyaDB;Trusted_Connection=True;MultipleActiveResultSets=true;TrustServerCertificate=True;"
->>>>>>> 9e11bfe9
   },
   "Jwt": {
     "Issuer": "http://localhost:5255",
